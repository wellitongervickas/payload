/* eslint-disable no-use-before-define */
import { CSSProperties } from 'react';
import { Editor } from 'slate';
<<<<<<< HEAD
import { Operation } from '../../types';
=======
import { Operation, Where } from '../../types';
>>>>>>> 89d56a08
import { TypeWithID } from '../../collections/config/types';
import { PayloadRequest } from '../../express/types';
import { ConditionalDateProps } from '../../admin/components/elements/DatePicker/types';
import { Description } from '../../admin/components/forms/FieldDescription/types';
import { User } from '../../auth';

export type FieldHookArgs<T extends TypeWithID = any, P = any, S = any> = {
  value?: P,
  originalDoc?: T,
  data?: Partial<T>,
  siblingData: Partial<S>
  operation?: 'create' | 'read' | 'update' | 'delete',
  req: PayloadRequest
}

export type FieldHook<T extends TypeWithID = any, P = any, S = any> = (args: FieldHookArgs<T, P, S>) => Promise<P> | P;

export type FieldAccess<T extends TypeWithID = any, P = any> = (args: {
  req: PayloadRequest
  id?: string
  data?: Partial<T>
  siblingData?: Partial<P>
  doc?: T
}) => Promise<boolean> | boolean;

export type Condition<T extends TypeWithID = any, P = any> = (data: Partial<T>, siblingData: Partial<P>) => boolean;

export type FilterOptionsProps = {
  id: string | number,
  user: Partial<User>,
  data: unknown,
  siblingData: unknown,
  relationTo: string | string[],
}

export type FilterOptions = Where | ((options: FilterOptionsProps) => Where);

type Admin = {
  position?: 'sidebar';
  width?: string;
  style?: CSSProperties;
  className?: string;
  readOnly?: boolean;
  disabled?: boolean;
  condition?: Condition;
  description?: Description;
  components?: {
    Filter?: React.ComponentType;
    Cell?: React.ComponentType;
    Field?: React.ComponentType;
  }
  hidden?: boolean
}

export type Labels = {
  singular: string;
  plural: string;
};

export type ValidateOptions<T, S, F> = {
  data: Partial<T>
  siblingData: Partial<S>
  id?: string | number
  user?: Partial<User>
  operation?: Operation
} & F;

export type Validate<T = any, S = any, F = any> = (value?: T, options?: ValidateOptions<F, S, Partial<F>>) => string | true | Promise<string | true>;

export type OptionObject = {
  label: string
  value: string
}

export type Option = OptionObject | string

export interface FieldBase {
  name: string;
  label?: string | false;
  required?: boolean;
  unique?: boolean;
  index?: boolean;
  defaultValue?: any;
  hidden?: boolean;
  saveToJWT?: boolean
  localized?: boolean;
  validate?: Validate;
  hooks?: {
    beforeValidate?: FieldHook[];
    beforeChange?: FieldHook[];
    afterChange?: FieldHook[];
    afterRead?: FieldHook[];
  }
  admin?: Admin;
  access?: {
    create?: FieldAccess;
    read?: FieldAccess;
    update?: FieldAccess;
  };
}

export type NumberField = FieldBase & {
  type: 'number';
  admin?: Admin & {
    autoComplete?: string
    placeholder?: string
    step?: number
  }
  min?: number
  max?: number
}

export type TextField = FieldBase & {
  type: 'text';
  maxLength?: number
  minLength?: number
  admin?: Admin & {
    placeholder?: string
    autoComplete?: string
  }
}

export type EmailField = FieldBase & {
  type: 'email';
  admin?: Admin & {
    placeholder?: string
    autoComplete?: string
  }
}

export type TextareaField = FieldBase & {
  type: 'textarea';
  maxLength?: number
  minLength?: number
  admin?: Admin & {
    placeholder?: string
    rows?: number
  }
}

export type CheckboxField = FieldBase & {
  type: 'checkbox';
}

export type DateField = FieldBase & {
  type: 'date';
  admin?: Admin & {
    placeholder?: string
    date?: ConditionalDateProps
  }
}

export type GroupField = FieldBase & {
  type: 'group';
  fields: Field[];
  admin?: Admin & {
    hideGutter?: boolean
  }
}

export type RowAdmin = Omit<Admin, 'description'> & {
  readOnly?: false;
  hidden?: false;
};

export type RowField = Omit<FieldBase, 'admin' | 'name'> & {
  admin?: RowAdmin;
  type: 'row';
  fields: Field[];
}

export type UIField = {
  name: string
  label?: string
  admin: {
    position?: string
    width?: string
    condition?: Condition
    components?: {
      Filter?: React.ComponentType;
      Cell?: React.ComponentType;
      Field: React.ComponentType;
    }
  }
  type: 'ui';
}

export type UploadField = FieldBase & {
  type: 'upload'
  relationTo: string
  maxDepth?: number
  filterOptions?: FilterOptions;
}

type CodeAdmin = Admin & {
  language?: string;
}

export type CodeField = Omit<FieldBase, 'admin'> & {
  admin?: CodeAdmin
  minLength?: number
  maxLength?: number
  type: 'code';
}

export type SelectField = FieldBase & {
  type: 'select'
  options: Option[]
  hasMany?: boolean
}

export type RelationshipField = FieldBase & {
  type: 'relationship';
  relationTo: string | string[];
  hasMany?: boolean;
  maxDepth?: number;
  filterOptions?: FilterOptions;
}

export type ValueWithRelation = {
  relationTo: string
  value: string | number
}

export type RelationshipValue = (string | number)
  | (string | number)[]
  | ValueWithRelation
  | ValueWithRelation[]

type RichTextPlugin = (editor: Editor) => Editor;

export type RichTextCustomElement = {
  name: string
  Button: React.ComponentType
  Element: React.ComponentType
  plugins?: RichTextPlugin[]
}

export type RichTextCustomLeaf = {
  name: string
  Button: React.ComponentType
  Leaf: React.ComponentType
  plugins?: RichTextPlugin[]
}

export type RichTextElement = 'h1' | 'h2' | 'h3' | 'h4' | 'h5' | 'h6' | 'blockquote' | 'ul' | 'ol' | 'link' | 'relationship' | 'upload' | 'indent' | RichTextCustomElement;
export type RichTextLeaf = 'bold' | 'italic' | 'underline' | 'strikethrough' | 'code' | RichTextCustomLeaf;

export type RichTextField = FieldBase & {
  type: 'richText';
  admin?: Admin & {
    placeholder?: string
    elements?: RichTextElement[];
    leaves?: RichTextLeaf[];
    hideGutter?: boolean;
    upload?: {
      collections: {
        [collection: string]: {
          fields: Field[];
        }
      }
    }
  }
}

export type ArrayField = FieldBase & {
  type: 'array';
  minRows?: number;
  maxRows?: number;
  labels?: Labels;
  fields?: Field[];
}

export type RadioField = FieldBase & {
  type: 'radio';
  options: Option[]
  admin?: Admin & {
    layout?: 'horizontal' | 'vertical'
  }
}

export type Block = {
  slug: string;
  labels?: Labels;
  fields: Field[];
  imageURL?: string;
  imageAltText?: string;
}

export type BlockField = FieldBase & {
  type: 'blocks';
  minRows?: number;
  maxRows?: number;
  blocks?: Block[];
  defaultValue?: unknown
  labels?: Labels
}

export type PointField = FieldBase & {
  type: 'point',
}

export type Field =
  TextField
  | NumberField
  | EmailField
  | TextareaField
  | CheckboxField
  | DateField
  | BlockField
  | GroupField
  | RadioField
  | RelationshipField
  | ArrayField
  | RichTextField
  | SelectField
  | UploadField
  | CodeField
  | PointField
  | RowField
  | UIField;

export type FieldAffectingData =
  TextField
  | NumberField
  | EmailField
  | TextareaField
  | CheckboxField
  | DateField
  | BlockField
  | GroupField
  | RadioField
  | RelationshipField
  | ArrayField
  | RichTextField
  | SelectField
  | UploadField
  | CodeField
  | PointField

export type NonPresentationalField = TextField
  | NumberField
  | EmailField
  | TextareaField
  | CheckboxField
  | DateField
  | BlockField
  | GroupField
  | RadioField
  | RelationshipField
  | ArrayField
  | RichTextField
  | SelectField
  | UploadField
  | CodeField
  | PointField
  | RowField;

export type FieldWithPath = Field & {
  path?: string
}

export type FieldWithSubFields =
  GroupField
  | ArrayField
  | RowField;

export type FieldPresentationalOnly =
  UIField;

export type FieldWithMany =
  SelectField
  | RelationshipField

export type FieldWithMaxDepth =
  UploadField
  | RelationshipField

export function fieldHasSubFields(field: Field): field is FieldWithSubFields {
  return (field.type === 'group' || field.type === 'array' || field.type === 'row');
}

export function fieldIsArrayType(field: Field): field is ArrayField {
  return field.type === 'array';
}

export function fieldIsBlockType(field: Field): field is BlockField {
  return field.type === 'blocks';
}

export function optionIsObject(option: Option): option is OptionObject {
  return typeof option === 'object';
}

export function optionsAreObjects(options: Option[]): options is OptionObject[] {
  return Array.isArray(options) && typeof options?.[0] === 'object';
}

export function optionIsValue(option: Option): option is string {
  return typeof option === 'string';
}

export function fieldSupportsMany(field: Field): field is FieldWithMany {
  return field.type === 'select' || field.type === 'relationship';
}

export function fieldHasMaxDepth(field: Field): field is FieldWithMaxDepth {
  return (field.type === 'upload' || field.type === 'relationship') && typeof field.maxDepth === 'number';
}

export function fieldIsPresentationalOnly(field: Field): field is UIField {
  return field.type === 'ui';
}

export function fieldAffectsData(field: Field): field is FieldAffectingData {
  return 'name' in field && !fieldIsPresentationalOnly(field);
}

export type HookName = 'beforeRead' | 'beforeChange' | 'beforeValidate' | 'afterChange' | 'afterRead';<|MERGE_RESOLUTION|>--- conflicted
+++ resolved
@@ -1,11 +1,7 @@
 /* eslint-disable no-use-before-define */
 import { CSSProperties } from 'react';
 import { Editor } from 'slate';
-<<<<<<< HEAD
-import { Operation } from '../../types';
-=======
 import { Operation, Where } from '../../types';
->>>>>>> 89d56a08
 import { TypeWithID } from '../../collections/config/types';
 import { PayloadRequest } from '../../express/types';
 import { ConditionalDateProps } from '../../admin/components/elements/DatePicker/types';
