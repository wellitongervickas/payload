const executeFieldHooks = async (operation, fields, value, hookName, data = null) => {
  const fullData = data || value;
  if (Array.isArray(data)) {
    return Promise.all(data.map(async (row) => {
      return executeFieldHooks(operation, fields, fullData, row, hookName);
    }));
  }

<<<<<<< HEAD
  const postHookData = Object.create(fullData);

=======
  const postHookData = Object.create(data);
>>>>>>> cebf2db1
  const hookPromises = [];

  fields.forEach((field) => {
    if (typeof field.hooks[hookName] === 'function' && data[field.name]) {
      const hookPromise = async () => {
        postHookData[field.name] = await field.hooks[hookName]({
          ...operation,
          data: fullData,
          value: data[field.name],
        });
      };

      hookPromises.push(hookPromise());
    }

    if (field.fields && data[field.name]) {
      const hookPromise = async () => {
        postHookData[field.name] = await executeFieldHooks(operation, field.fields, fullData, hookName, data[field.name]);
      };

      hookPromises.push(hookPromise());
    }
  });

  await Promise.all(hookPromises);

  return postHookData;
};

module.exports = executeFieldHooks;<|MERGE_RESOLUTION|>--- conflicted
+++ resolved
@@ -6,12 +6,7 @@
     }));
   }
 
-<<<<<<< HEAD
   const postHookData = Object.create(fullData);
-
-=======
-  const postHookData = Object.create(data);
->>>>>>> cebf2db1
   const hookPromises = [];
 
   fields.forEach((field) => {
