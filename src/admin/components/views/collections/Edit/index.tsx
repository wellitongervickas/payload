import React, { useState, useEffect } from 'react';
import { Redirect, useRouteMatch, useHistory, useLocation } from 'react-router-dom';
import { useConfig, useAuth } from '@payloadcms/config-provider';
import { useStepNav } from '../../../elements/StepNav';
import usePayloadAPI from '../../../../hooks/usePayloadAPI';

import RenderCustomComponent from '../../../utilities/RenderCustomComponent';
import { DocumentInfoProvider } from '../../../utilities/DocumentInfo';
import DefaultEdit from './Default';
import formatFields from './formatFields';
import buildStateFromSchema from '../../../forms/Form/buildStateFromSchema';
import { NegativeFieldGutterProvider } from '../../../forms/FieldTypeGutter/context';
import { useLocale } from '../../../utilities/Locale';
import { IndexProps } from './types';
import { StepNavItem } from '../../../elements/StepNav/types';

const EditView: React.FC<IndexProps> = (props) => {
  const { collection, isEditing } = props;

  const {
    slug,
    labels: {
      plural: pluralLabel,
    },
    admin: {
      useAsTitle,
      components: {
        views: {
          Edit: CustomEdit,
        } = {},
      } = {},
    } = {},
  } = collection;
  const [fields] = useState(() => formatFields(collection, isEditing));
  const [submissionCount, setSubmissionCount] = useState(0);

  const locale = useLocale();
  const { serverURL, routes: { admin, api } } = useConfig();
  const { params: { id } = {} } = useRouteMatch<Record<string, string>>();
  const { state: locationState } = useLocation();
  const history = useHistory();
  const { setStepNav } = useStepNav();
  const [initialState, setInitialState] = useState({});
  const { permissions } = useAuth();

  const onSave = async (json) => {
    if (!isEditing) {
      history.push(`${admin}/collections/${collection.slug}/${json?.doc?.id}`);
    } else {
      const state = await buildStateFromSchema(fields, json.doc);
      setInitialState(state);
<<<<<<< HEAD
      setSubmissionCount((count) => count + 1);
=======

      history.push({
        state: {
          data: json.doc,
        },
      });
>>>>>>> 9765fdb0
    }
  };

  const [{ data, isLoading, isError }] = usePayloadAPI(
    (isEditing ? `${serverURL}${api}/${slug}/${id}` : null),
    { initialParams: { 'fallback-locale': 'null', depth: 0 } },
  );

  const dataToRender = (locationState as Record<string, unknown>)?.data || data;

  useEffect(() => {
    const nav: StepNavItem[] = [{
      url: `${admin}/collections/${slug}`,
      label: pluralLabel,
    }];

    if (isEditing) {
      nav.push({
        label: dataToRender ? dataToRender[useAsTitle || 'id'] : '',
      });
    } else {
      nav.push({
        label: 'Create New',
      });
    }

    setStepNav(nav);
  }, [setStepNav, isEditing, pluralLabel, dataToRender, slug, useAsTitle, admin]);

  useEffect(() => {
    const awaitInitialState = async () => {
      const state = await buildStateFromSchema(fields, dataToRender);
      setInitialState(state);
    };

    awaitInitialState();
  }, [dataToRender, fields]);

  if (isError) {
    return (
      <Redirect to={`${admin}/not-found`} />
    );
  }

  const collectionPermissions = permissions?.collections?.[slug];

  const apiURL = `${serverURL}${api}/${slug}/${id}`;
  const action = `${serverURL}${api}/${slug}${isEditing ? `/${id}` : ''}?locale=${locale}&depth=0&fallback-locale=null`;
  const hasSavePermission = (isEditing && collectionPermissions?.update?.permission) || (!isEditing && collectionPermissions?.create?.permission);

  return (
    <DocumentInfoProvider
      id={id}
      slug={collection.slug}
      type="collection"
    >
      <NegativeFieldGutterProvider allow>
        <RenderCustomComponent
          DefaultComponent={DefaultEdit}
          CustomComponent={CustomEdit}
          componentProps={{
            submissionCount,
            isLoading,
            data: dataToRender,
            collection: { ...collection, fields },
            permissions: collectionPermissions,
            isEditing,
            onSave,
            initialState,
            hasSavePermission,
            apiURL,
            action,
          }}
        />
      </NegativeFieldGutterProvider>
    </DocumentInfoProvider>
  );
};
export default EditView;<|MERGE_RESOLUTION|>--- conflicted
+++ resolved
@@ -49,16 +49,13 @@
     } else {
       const state = await buildStateFromSchema(fields, json.doc);
       setInitialState(state);
-<<<<<<< HEAD
       setSubmissionCount((count) => count + 1);
-=======
 
       history.push({
         state: {
           data: json.doc,
         },
       });
->>>>>>> 9765fdb0
     }
   };
 
