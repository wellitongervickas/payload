--- conflicted
+++ resolved
@@ -157,9 +157,8 @@
   args?: any;
 }) => any;
 
-<<<<<<< HEAD
 export type AfterErrorHook = (args?: { [p: string]: any }, response?: any) => any;
-=======
+
 export type PaginatedDocs = {
   docs: unknown[]
   totalDocs: number
@@ -171,5 +170,4 @@
   hasNextPage: boolean
   prevPage: number | null
   nextPage: number | null
-}
->>>>>>> 1889f00f
+}