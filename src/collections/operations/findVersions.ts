--- conflicted
+++ resolved
@@ -95,7 +95,12 @@
         await collectionConfig.hooks.beforeRead.reduce(async (priorHook, hook) => {
           await priorHook;
 
-          docRef.version = await hook({ req, query: fullWhere, doc: docRef.version }) || docRef.version;
+          docRef.version = await hook({
+            req,
+            query: fullWhere,
+            doc: docRef.version,
+            context: req.context,
+          }) || docRef.version;
         }, Promise.resolve());
 
         return docRef;
@@ -118,11 +123,11 @@
           req,
           showHiddenFields,
           findMany: true,
+          context: req.context,
         }),
       }))),
     };
 
-<<<<<<< HEAD
     // /////////////////////////////////////
     // afterRead - Collection
     // /////////////////////////////////////
@@ -135,7 +140,13 @@
         await collectionConfig.hooks.afterRead.reduce(async (priorHook, hook) => {
           await priorHook;
 
-          docRef.version = await hook({ req, query: fullWhere, doc: doc.version, findMany: true }) || doc.version;
+          docRef.version = await hook({
+            req,
+            query: fullWhere,
+            doc: doc.version,
+            findMany: true,
+            context: req.context,
+          }) || doc.version;
         }, Promise.resolve());
 
         return docRef;
@@ -158,88 +169,6 @@
     await killTransaction(req);
     throw error;
   }
-=======
-  const paginatedDocs = await VersionsModel.paginate(query, {
-    page: page || 1,
-    limit: limit ?? 10,
-    sort,
-    lean: true,
-    leanWithId: true,
-    useEstimatedCount: hasNearConstraint,
-    forceCountFn: hasNearConstraint,
-  });
-
-  // /////////////////////////////////////
-  // beforeRead - Collection
-  // /////////////////////////////////////
-
-  let result = {
-    ...paginatedDocs,
-    docs: await Promise.all(paginatedDocs.docs.map(async (doc) => {
-      const docString = JSON.stringify(doc);
-      const docRef = JSON.parse(docString);
-
-      await collectionConfig.hooks.beforeRead.reduce(async (priorHook, hook) => {
-        await priorHook;
-
-        docRef.version = await hook({ req, query, doc: docRef.version, context: req.context }) || docRef.version;
-      }, Promise.resolve());
-
-      return docRef;
-    })),
-  } as PaginatedDocs<T>;
-
-  // /////////////////////////////////////
-  // afterRead - Fields
-  // /////////////////////////////////////
-
-  result = {
-    ...result,
-    docs: await Promise.all(result.docs.map(async (data) => ({
-      ...data,
-      version: await afterRead({
-        depth,
-        doc: data.version,
-        entityConfig: collectionConfig,
-        overrideAccess,
-        req,
-        showHiddenFields,
-        findMany: true,
-        context: req.context,
-      }),
-    }))),
-  };
-
-  // /////////////////////////////////////
-  // afterRead - Collection
-  // /////////////////////////////////////
-
-  result = {
-    ...result,
-    docs: await Promise.all(result.docs.map(async (doc) => {
-      const docRef = doc;
-
-      await collectionConfig.hooks.afterRead.reduce(async (priorHook, hook) => {
-        await priorHook;
-
-        docRef.version = await hook({ req, query, doc: doc.version, findMany: true, context: req.context }) || doc.version;
-      }, Promise.resolve());
-
-      return docRef;
-    })),
-  };
-
-  // /////////////////////////////////////
-  // Return results
-  // /////////////////////////////////////
-
-  result = {
-    ...result,
-    docs: result.docs.map((doc) => sanitizeInternalFields<T>(doc)),
-  };
-
-  return result;
->>>>>>> 455b35dc
 }
 
 export default findVersions;