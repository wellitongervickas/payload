---
title: Versions
label: Overview
order: 10
desc: Keep a version history or audit log of changes and publish collection documents and globals.
keywords: version history, revisions, audit log, draft, publish, restore, autosave, Content Management System, cms, headless, javascript, node, react, express
---

<Banner>
  Payload's powerful Versions functionality allows you to keep a running history
  of changes over time and extensible to fit any content publishing workflow.
</Banner>

When enabled, Payload will automatically scaffold a new Collection in your database to store versions of your document(s) over time, and the Admin UI will be extended with additional views that allow you to browse document versions, view diffs in order to see exactly what has changed in your documents (and when they changed), and restore documents back to prior versions easily.

![Versions](/images/docs/versions.png)
_Comparing an old version to a newer version of a document_

**With Versions, you can:**

- Maintain an audit log / history of every change ever made to a document, including monitoring for what user made which change
- Restore documents and globals to prior states in case you need to roll back changes
- Build a true [Draft Preview](/docs/versions/drafts) mode for your data
- Manage who can see Drafts, and who can only see Published documents via [Access Control](/docs/access-control/overview)
- Enable [Autosave](/docs/versions/autosave) on collections and globals to never lose your work again
- Build a powerful publishing schedule mechanism to create documents and have them become publicly readable automatically at a future date

<Banner type="success">
  Versions are extremely performant and totally opt-in. They don't change the
  shape of your data at all. All versions are stored in a separate Collection
  and can be turned on and off easily at your discretion.
</Banner>

### Options

Versions support a few different levels of functionality that each come with their own impacts to document workflow.

##### Versions enabled, drafts disabled

If you enable versions but keep draft mode disabled, Payload will simply create a new version of a document each time you update a document. This is great for use cases where you need to retain a history of all document updates over time, but always want to treat the newest document version as the version that is "published".

For example, a use case for "versions enabled, drafts disabled" could be on a collection of users, where you might want to keep a version history (or audit log) of all changes ever made to users - but any changes to users should _always_ be treated as "published" and you have no need to maintain a "draft" version of a user.

##### Versions and drafts enabled

If you have versions _and_ drafts enabled, you are able to control which documents are published, and which are considered draft. That lets you write [access control](/docs/access-control/overview) to control who can see published documents, and who can see draft documents. It also lets you save versions (drafts) that are _newer_ than your most recently published document, which is helpful if you want to draft changes and maybe even preview them before you publish the changes. Read more about Drafts [here](/docs/versions/drafts).

##### Versions, drafts, and autosave enabled

When you have versions, drafts, _and_ `autosave` enabled, the Admin UI will automatically save changes that you make to a new `draft` version as you edit a document, which makes sure that you never lose your changes ever again. Autosave will not affect your published post at all—instead, it'll just save your changes and let you publish them whenever you or your editors are ready to do so. Read more about Autosave [here](/docs/versions/autosave).

### Collection config

Configuring Versions is done by adding the `versions` key to your Collection configs. Set it to `true` to enable default Versions settings, or customize versions options by setting the property equal to an object containing the following available options:

<<<<<<< HEAD
| Option      | Description                                                                                                                                                        |
| ----------- | ------------------------------------------------------------------------------------------------------------------------------------------------------------------ |
| `maxPerDoc` | Use this setting to control how many versions to keep on a document by document basis. Must be an integer.                                                         |
| `drafts `   | Enable [Drafts](/docs/versions/drafts) mode for this collection. To enable, set to `true` or pass an object with `draft` [options](/docs/versions/drafts#options). |
=======
| Option                       | Description  |
| ---------------------------- | -------------|
| `maxPerDoc`                  | Use this setting to control how many versions to keep on a document by document basis. Must be an integer. Defaults to 100, use 0 to save all versions. |
| `retainDeleted`              | Boolean to determine if, when a document is deleted, you'd like to retain versions of that document, or go through and automatically delete all versions that are associated with the deleted document. |
| `drafts `                    | Enable [Drafts](/docs/versions/drafts) mode for this collection. To enable, set to `true` or pass an object with `draft` [options](/docs/versions/drafts#options). |

>>>>>>> 3a3def5e

### Global config

Global versions work similarly to Collection versions but have a slightly different set of config properties supported.

| Option   | Description                                                                                                                                                   |
| -------- | ------------------------------------------------------------------------------------------------------------------------------------------------------------- |
| `max`    | Use this setting to control how many versions to keep on a global by global basis. Must be an integer.                                                        |
| `drafts` | Enable [Drafts](/docs/versions/drafts) mode for this global. To enable, set to `true` or pass an object with `draft` [options](/docs/versions/drafts#options) |

#### Database impact

By enabling `versions`, a new MongoDB collection will be made to store versions for your collection or global. The collection will be named based off the `slug` of the collection or global and will follow this pattern (where `slug` is replaced with the `slug` of your collection or global):

```
_slug_versions
```

Each document in this new `versions` collection will store a set of meta properties about the version as well as a _full_ copy of the document. For example, a version's data might look like this for a Collection document:

```json
{
  "_id": "61cf752c19cdf1b1af7b61f1", // a unique ID of this version
  "parent": "61ce1354091d5b3ffc20ea6e", // the ID of the parent document
  "autosave": false, // used to denote if this version was created via autosave
  "version": {
    // your document's data goes here
    // all fields are set to not required and this property can be partially complete
  },
  "createdAt": "2021-12-31T21:25:00.992+00:00",
  "updatedAt": "2021-12-31T21:25:00.992+00:00"
}
```

Global versions are stored the same as the collection version shown above, except they do not feature the `parent` property, as each Global receives its own `versions` collection. That means we know that all versions in that collection correspond to that specific global.

### Version operations

Versions expose new operations for both collections and globals. They allow you to find and query versions, find a single version by ID, and publish (or restore) a version by ID. Both Collections and Globals support the same new operations. They are used primarily by the admin UI, but if you are writing custom logic in your app and would like to utilize them, they're available for you to use as well via REST, GraphQL, and Local APIs.

**Collection REST endpoints:**

| Method | Path                                 | Description                       |
| ------ | ------------------------------------ | --------------------------------- |
| `GET`  | `/api/{collectionSlug}/versions`     | Find and query paginated versions |
| `GET`  | `/api/{collectionSlug}/versions/:id` | Find a specific version by ID     |
| `POST` | `/api/{collectionSlug}/versions/:id` | Restore a version by ID           |

**Collection GraphQL queries:**

| Query Name                               | Operation         |
| ---------------------------------------- | ----------------- |
| **`version{collection.label.singular}`** | `findVersionByID` |
| **`versions{collection.label.plural}`**  | `findVersions`    |

**And mutation:**

| Query Name                                      | Operation        |
| ----------------------------------------------- | ---------------- |
| **`restoreVersion{collection.label.singular}`** | `restoreVersion` |

**Collection Local API methods:**

#### Find

```js
// Result will be a paginated set of Versions.
// See /docs/queries/pagination for more.
const result = await payload.findVersions({
  collection: "posts", // required
  depth: 2,
  page: 1,
  limit: 10,
  where: {}, // pass a `where` query here
  sort: "-createdAt",
  locale: "en",
  fallbackLocale: false,
  user: dummyUser,
  overrideAccess: false,
  showHiddenFields: true,
});
```

#### Find by ID

```js
// Result will be a Post document.
const result = await payload.findVersionByID({
  collection: "posts", // required
  id: "507f1f77bcf86cd799439013", // required
  depth: 2,
  locale: "en",
  fallbackLocale: false,
  user: dummyUser,
  overrideAccess: false,
  showHiddenFields: true,
});
```

#### Restore

```js
// Result will be the restored global document.
const result = await payload.restoreVersion({
  collection: "posts", // required
  id: "507f1f77bcf86cd799439013", // required
  depth: 2,
  user: dummyUser,
  overrideAccess: false,
  showHiddenFields: true,
});
```

**Global REST endpoints:**

| Method | Path                                     | Description                       |
| ------ | ---------------------------------------- | --------------------------------- |
| `GET`  | `/api/globals/{globalSlug}/versions`     | Find and query paginated versions |
| `GET`  | `/api/globals/{globalSlug}/versions/:id` | Find a specific version by ID     |
| `POST` | `/api/globals/{globalSlug}/versions/:id` | Restore a version by ID           |

**Global GraphQL queries:**

| Query Name                   | Operation         |
| ---------------------------- | ----------------- |
| **`version{global.label}`**  | `findVersionByID` |
| **`versions{global.label}`** | `findVersions`    |

**Global GraphQL mutation:**

| Query Name                         | Operation        |
| ---------------------------------- | ---------------- |
| **`restoreVersion{global.label}`** | `restoreVersion` |

**Global Local API methods:**

#### Find

```js
// Result will be a paginated set of Versions.
// See /docs/queries/pagination for more.
const result = await payload.findGlobalVersions({
  slug: "header", // required
  depth: 2,
  page: 1,
  limit: 10,
  where: {}, // pass a `where` query here
  sort: "-createdAt",
  locale: "en",
  fallbackLocale: false,
  user: dummyUser,
  overrideAccess: false,
  showHiddenFields: true,
});
```

#### Find by ID

```js
// Result will be a Post document.
const result = await payload.findGlobalVersionByID({
  slug: "header", // required
  id: "507f1f77bcf86cd799439013", // required
  depth: 2,
  locale: "en",
  fallbackLocale: false,
  user: dummyUser,
  overrideAccess: false,
  showHiddenFields: true,
});
```

#### Restore

```js
// Result will be the restored global document.
const result = await payload.restoreGlobalVersion({
  slug: "header", // required
  id: "507f1f77bcf86cd799439013", // required
  depth: 2,
  user: dummyUser,
  overrideAccess: false,
  showHiddenFields: true,
});
```

### Access Control

Versions expose a new access control function on both Collections and Globals that allow for you to control who can see versions of documents, and who can't.

**New version access control:**

| Function           | Allows/Denies Access                                                                                                   |
| ------------------ | ---------------------------------------------------------------------------------------------------------------------- |
| **`readVersions`** | Used to control who can read versions, and who can't. Will automatically restrict the Admin UI version viewing access. |<|MERGE_RESOLUTION|>--- conflicted
+++ resolved
@@ -53,19 +53,10 @@
 
 Configuring Versions is done by adding the `versions` key to your Collection configs. Set it to `true` to enable default Versions settings, or customize versions options by setting the property equal to an object containing the following available options:
 
-<<<<<<< HEAD
 | Option      | Description                                                                                                                                                        |
 | ----------- | ------------------------------------------------------------------------------------------------------------------------------------------------------------------ |
-| `maxPerDoc` | Use this setting to control how many versions to keep on a document by document basis. Must be an integer.                                                         |
+| `maxPerDoc` | Use this setting to control how many versions to keep on a document by document basis. Must be an integer. Defaults to 100, use 0 to save all versions.            |
 | `drafts `   | Enable [Drafts](/docs/versions/drafts) mode for this collection. To enable, set to `true` or pass an object with `draft` [options](/docs/versions/drafts#options). |
-=======
-| Option                       | Description  |
-| ---------------------------- | -------------|
-| `maxPerDoc`                  | Use this setting to control how many versions to keep on a document by document basis. Must be an integer. Defaults to 100, use 0 to save all versions. |
-| `retainDeleted`              | Boolean to determine if, when a document is deleted, you'd like to retain versions of that document, or go through and automatically delete all versions that are associated with the deleted document. |
-| `drafts `                    | Enable [Drafts](/docs/versions/drafts) mode for this collection. To enable, set to `true` or pass an object with `draft` [options](/docs/versions/drafts#options). |
-
->>>>>>> 3a3def5e
 
 ### Global config
 
