--- conflicted
+++ resolved
@@ -197,24 +197,14 @@
 ) => AccessResult | Promise<AccessResult>
 
 /** Equivalent to express middleware, but with an enhanced request object */
-<<<<<<< HEAD
-export type PayloadHandler<T = PayloadRequest> = ({
-  params,
-=======
 export type PayloadHandler = ({
->>>>>>> 35b16d42
   req,
   routeParams,
 }: {
-<<<<<<< HEAD
-  params: Record<string, unknown>
-  req: T
-=======
   req: PayloadRequest
   routeParams: {
     [key: string]: string
   }
->>>>>>> 35b16d42
 }) => Promise<Response> | Response
 
 /**
@@ -223,27 +213,12 @@
 export type Endpoint<U = User> = {
   /** Extension point to add your custom data. */
   custom?: Record<string, any>
-<<<<<<< HEAD
-
   /**
    * Middleware that will be called when the path/method matches
    *
-   * Compatible with Express middleware
-   */
-  handler: PayloadHandler<
-    Partial<PayloadRequest<U>> & {
-      payload: PayloadRequest['payload']
-      payloadDataLoader: PayloadRequest['payloadDataLoader']
-    } & Request
-  >
-=======
-  /**
-   * Middleware that will be called when the path/method matches
-   *
    * Compatible with Web Request/Response Model
    */
   handler: PayloadHandler
->>>>>>> 35b16d42
   /** HTTP method (or "all") */
   method: 'connect' | 'delete' | 'get' | 'head' | 'options' | 'patch' | 'post' | 'put'
   /**
@@ -253,19 +228,12 @@
    */
   path: string
   /**
-<<<<<<< HEAD
-   * Set to `true` to disable the Payload middleware for this endpoint
-   * @default false
-   */
-  root?: boolean
-=======
    * @deprecated in 3.0
    *
    * Please add "root" routes under the /api folder in the Payload Project.
    * https://nextjs.org/docs/app/api-reference/file-conventions/route
    */
   root: never
->>>>>>> 35b16d42
 }
 
 export type AdminViewConfig = {
