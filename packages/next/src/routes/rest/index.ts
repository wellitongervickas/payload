import httpStatus from 'http-status'
import type { Collection, GlobalConfig, PayloadRequest, SanitizedConfig } from 'payload/types'
import type { Endpoint } from 'payload/config'
import { match } from 'path-to-regexp'

import { createPayloadRequest } from '../../utilities/createPayloadRequest'
import {
  CollectionRouteHandler,
  CollectionRouteHandlerWithID,
  GlobalRouteHandler,
  GlobalRouteHandlerWithID,
} from './types'

import { RouteError } from './RouteError'
import { endpointsAreDisabled } from './checkEndpoints'

import { me } from './auth/me'
import { init } from './auth/init'
import { login } from './auth/login'
import { unlock } from './auth/unlock'
import { access } from './auth/access'
import { logout } from './auth/logout'
import { refresh } from './auth/refresh'

import { find } from './collections/find'
import { create } from './collections/create'
import { update } from './collections/update'
import { deleteDoc } from './collections/delete'
import { verifyEmail } from './auth/verifyEmail'
import { findByID } from './collections/findByID'
import { docAccess } from './collections/docAccess'
import { resetPassword } from './auth/resetPassword'
import { updateByID } from './collections/updateByID'
import { deleteByID } from './collections/deleteByID'
import { forgotPassword } from './auth/forgotPassword'
import { findVersions } from './collections/findVersions'
import { registerFirstUser } from './auth/registerFirstUser'
import { restoreVersion } from './collections/restoreVersion'
import { findVersionByID } from './collections/findVersionByID'

import { findOne } from './globals/findOne'
import { update as updateGlobal } from './globals/update'
import { docAccess as docAccessGlobal } from './globals/docAccess'
import { findVersions as findVersionsGlobal } from './globals/findVersions'
import { restoreVersion as restoreVersionGlobal } from './globals/restoreVersion'
import { findVersionByID as findVersionByIdGlobal } from './globals/findVersionByID'
<<<<<<< HEAD
=======
import { RouteError } from './RouteError'
import { buildFormStateGlobal } from './globals/buildFormState'
import { buildFormStateCollection } from './collections/buildFormState'
>>>>>>> f10f62ce

const endpoints = {
  root: {
    GET: {
      access,
    },
  },
  collection: {
    GET: {
      init,
      me,
      versions: findVersions,
      find,
      findByID,
      'doc-access-by-id': docAccess,
      'doc-versions-by-id': findVersionByID,
    },
    POST: {
      create,
      login,
      logout,
      unlock,
      access: docAccess,
      'first-register': registerFirstUser,
      'forgot-password': forgotPassword,
      'form-state': buildFormStateCollection,
      'reset-password': resetPassword,
      'refresh-token': refresh,
      'doc-access-by-id': docAccess,
      'doc-versions-by-id': restoreVersion,
      'doc-verify-by-id': verifyEmail,
    },
    PATCH: {
      update,
      updateByID,
    },
    DELETE: {
      delete: deleteDoc,
      deleteByID,
    },
  },
  global: {
    GET: {
      findOne,
      'doc-access': docAccessGlobal,
      'doc-versions': findVersionsGlobal,
      'doc-versions-by-id': findVersionByIdGlobal,
    },
    POST: {
      update: updateGlobal,
      'doc-access': docAccessGlobal,
      'doc-versions-by-id': restoreVersionGlobal,
      'form-state': buildFormStateGlobal,
    },
  },
}

const handleCustomEndpoints = ({
  entitySlug,
  endpoints,
  payloadRequest,
}: {
  entitySlug?: string
  endpoints: Endpoint[] | GlobalConfig['endpoints']
  payloadRequest: PayloadRequest
}): Promise<Response> | Response => {
  if (endpoints && endpoints.length > 0) {
    let handlerParams = {}
    const { pathname } = payloadRequest
    const pathPrefix =
      payloadRequest.payload.config.routes.api + (entitySlug ? `/${entitySlug}` : '')

    const customEndpoint = endpoints.find((endpoint) => {
      if (endpoint.method === payloadRequest.method.toLowerCase()) {
        const pathMatchFn = match(`${pathPrefix}${endpoint.path}`, {
          decode: decodeURIComponent,
        })
        const tempParams = pathMatchFn(pathname)
        if (tempParams) {
          handlerParams = tempParams.params
          return true
        }
      }
    })

    if (customEndpoint) {
      return customEndpoint.handler({
        req: payloadRequest,
        routeParams: handlerParams,
      })
    }
  }

  return null
}

const RouteNotFoundResponse = (slug: string[]) =>
  Response.json(
    {
      message: `Route Not Found: "${slug.join('/')}"`,
    },
    { status: httpStatus.NOT_FOUND },
  )

export const GET =
  (config: Promise<SanitizedConfig> | SanitizedConfig) =>
  async (request: Request, { params: { slug } }: { params: { slug: string[] } }) => {
    const [slug1, slug2, slug3, slug4] = slug
    let req: PayloadRequest
    let res: Response
    let collection: Collection

    try {
      req = await createPayloadRequest({
        request,
        config,
        params: {
          collection: slug1,
        },
      })

      const disableEndpoints = endpointsAreDisabled({
        request,
        endpoints: req.payload.config.endpoints,
      })
      if (disableEndpoints) return disableEndpoints

      collection = req.payload.collections?.[slug1]

      if (collection) {
        const disableEndpoints = endpointsAreDisabled({
          request,
          endpoints: collection.config.endpoints,
        })
        if (disableEndpoints) return disableEndpoints

        const customEndpointResponse = await handleCustomEndpoints({
          entitySlug: slug1,
          payloadRequest: req,
          endpoints: collection.config.endpoints,
        })
        if (customEndpointResponse) return customEndpointResponse

        switch (slug.length) {
          case 1:
            // /:collection
            res = await endpoints.collection.GET.find({ req, collection })
            break
          case 2:
            if (slug2 in endpoints.collection.GET) {
              // /:collection/init
              // /:collection/me
              // /:collection/versions
              res = await (endpoints.collection.GET[slug2] as CollectionRouteHandler)({
                req,
                collection,
              })
            } else {
              // /:collection/:id
              res = await endpoints.collection.GET.findByID({ req, id: slug2, collection })
            }
            break
          case 3:
            if (`doc-${slug2}-by-id` in endpoints.collection.GET) {
              // /:collection/access/:id
              // /:collection/versions/:id
              res = await (
                endpoints.collection.GET[`doc-${slug2}-by-id`] as CollectionRouteHandlerWithID
              )({ req, id: slug3, collection })
            }
            break
        }
      } else if (slug1 === 'globals') {
        const globalConfig = req.payload.config.globals.find((global) => global.slug === slug2)

        const disableEndpoints = endpointsAreDisabled({
          request,
          endpoints: globalConfig.endpoints,
        })
        if (disableEndpoints) return disableEndpoints

        const customEndpointResponse = await handleCustomEndpoints({
          entitySlug: `${slug1}/${slug2}`,
          payloadRequest: req,
          endpoints: globalConfig.endpoints,
        })
        if (customEndpointResponse) return customEndpointResponse

        switch (slug.length) {
          case 2:
            // /globals/:slug
            res = await endpoints.global.GET.findOne({ req, globalConfig })
            break
          case 3:
            if (`doc-${slug3}` in endpoints.global.GET) {
              // /globals/:slug/access
              // /globals/:slug/versions
              res = await (endpoints.global.GET?.[`doc-${slug3}`] as GlobalRouteHandler)({
                req,
                globalConfig,
              })
            }
            break
          case 4:
            if (`doc-${slug3}-by-id` in endpoints.global.GET) {
              // /globals/:slug/versions/:id
              res = await (
                endpoints.global.GET?.[`doc-${slug3}-by-id`] as GlobalRouteHandlerWithID
              )({
                req,
                id: slug4,
                globalConfig,
              })
            }
            break
        }
      } else if (slug.length === 1 && slug1 === 'access') {
        res = await endpoints.root.GET.access({ req })
      }

      if (res instanceof Response) return res

      // root routes
      const customEndpointResponse = await handleCustomEndpoints({
        payloadRequest: req,
        endpoints: req.payload.config.endpoints,
      })
      if (customEndpointResponse) return customEndpointResponse

      return RouteNotFoundResponse(slug)
    } catch (error) {
      return RouteError({
        req,
        collection,
        err: error,
      })
    }
  }

export const POST =
  (config: Promise<SanitizedConfig> | SanitizedConfig) =>
  async (request: Request, { params: { slug } }: { params: { slug: string[] } }) => {
    const [slug1, slug2, slug3, slug4] = slug
    let req: PayloadRequest
    let res: Response
    let collection: Collection

    try {
      req = await createPayloadRequest({
        request,
        config,
        params: { collection: slug1 },
      })

      collection = req.payload.collections?.[slug1]

      const disableEndpoints = endpointsAreDisabled({
        request,
        endpoints: req.payload.config.endpoints,
      })
      if (disableEndpoints) return disableEndpoints

      if (collection) {
        const disableEndpoints = endpointsAreDisabled({
          request,
          endpoints: collection.config.endpoints,
        })
        if (disableEndpoints) return disableEndpoints

        const customEndpointResponse = await handleCustomEndpoints({
          entitySlug: slug1,
          payloadRequest: req,
          endpoints: collection.config.endpoints,
        })

        if (customEndpointResponse) return customEndpointResponse

        switch (slug.length) {
          case 1:
            // /:collection
            res = await endpoints.collection.POST.create({ req, collection })
            break
          case 2:
            if (slug2 in endpoints.collection.POST) {
              // /:collection/form-state
              // /:collection/login
              // /:collection/logout
              // /:collection/unlock
              // /:collection/access
              // /:collection/first-register
              // /:collection/forgot-password
              // /:collection/reset-password
              // /:collection/refresh-token
              res = await (endpoints.collection.POST?.[slug2] as CollectionRouteHandler)({
                req,
                collection,
              })
            }
            break
          case 3:
            if (`doc-${slug2}-by-id` in endpoints.collection.POST) {
              // /:collection/access/:id
              // /:collection/versions/:id
              // /:collection/verify/:token ("doc-verify-by-id" uses id as token internally)
              res = await (
                endpoints.collection.POST[`doc-${slug2}-by-id`] as CollectionRouteHandlerWithID
              )({ req, id: slug3, collection })
            }
            break
        }
      } else if (slug1 === 'globals' && slug2) {
        const globalConfig = req.payload.config.globals.find((global) => global.slug === slug2)
        const disableEndpoints = endpointsAreDisabled({
          request,
          endpoints: globalConfig.endpoints,
        })
        if (disableEndpoints) return disableEndpoints

        const customEndpointResponse = await handleCustomEndpoints({
          entitySlug: `${slug1}/${slug2}`,
          payloadRequest: req,
          endpoints: globalConfig.endpoints,
        })
        if (customEndpointResponse) return customEndpointResponse

        switch (slug.length) {
          case 2:
            // /globals/:slug
            res = await endpoints.global.POST.update({ req, globalConfig })
            break
          case 3:
            if (`doc-${slug3}` in endpoints.global.POST) {
              // /globals/:slug/access
              res = await (endpoints.global.POST?.[`doc-${slug3}`] as GlobalRouteHandler)({
                req,
                globalConfig,
              })
            }
            break
          case 4:
            if (`doc-${slug3}-by-id` in endpoints.global.POST) {
              // /globals/:slug/versions/:id
              res = await (
                endpoints.global.POST?.[`doc-${slug3}-by-id`] as GlobalRouteHandlerWithID
              )({
                req,
                id: slug4,
                globalConfig,
              })
            }
            break
          default:
            res = new Response('Route Not Found', { status: 404 })
        }
      }

      if (res instanceof Response) return res

      // root routes
      const customEndpointResponse = await handleCustomEndpoints({
        payloadRequest: req,
        endpoints: req.payload.config.endpoints,
      })
      if (customEndpointResponse) return customEndpointResponse

      return RouteNotFoundResponse(slug)
    } catch (error) {
      return RouteError({
        req,
        collection,
        err: error,
      })
    }
  }

export const DELETE =
  (config: Promise<SanitizedConfig> | SanitizedConfig) =>
  async (request: Request, { params: { slug } }: { params: { slug: string[] } }) => {
    const [slug1, slug2] = slug
    let req: PayloadRequest
    let res: Response
    let collection: Collection

    try {
      req = await createPayloadRequest({
        request,
        config,
        params: {
          collection: slug1,
        },
      })
      collection = req.payload.collections?.[slug1]

      const disableEndpoints = endpointsAreDisabled({
        request,
        endpoints: req.payload.config.endpoints,
      })
      if (disableEndpoints) return disableEndpoints

      if (collection) {
        const disableEndpoints = endpointsAreDisabled({
          request,
          endpoints: collection.config.endpoints,
        })
        if (disableEndpoints) return disableEndpoints

        const customEndpointResponse = await handleCustomEndpoints({
          entitySlug: slug1,
          payloadRequest: req,
          endpoints: collection.config.endpoints,
        })
        if (customEndpointResponse) return customEndpointResponse

        switch (slug.length) {
          case 1:
            // /:collection
            res = await endpoints.collection.DELETE.delete({ req, collection })
            break
          case 2:
            // /:collection/:id
            res = await endpoints.collection.DELETE.deleteByID({ req, id: slug2, collection })
            break
        }
      }

      if (res instanceof Response) return res

      // root routes
      const customEndpointResponse = await handleCustomEndpoints({
        payloadRequest: req,
        endpoints: req.payload.config.endpoints,
      })
      if (customEndpointResponse) return customEndpointResponse

      return RouteNotFoundResponse(slug)
    } catch (error) {
      return RouteError({
        req,
        collection,
        err: error,
      })
    }
  }

export const PATCH =
  (config: Promise<SanitizedConfig> | SanitizedConfig) =>
  async (request: Request, { params: { slug } }: { params: { slug: string[] } }) => {
    const [slug1, slug2] = slug
    let req: PayloadRequest
    let res: Response
    let collection: Collection

    try {
      req = await createPayloadRequest({
        request,
        config,
        params: {
          collection: slug1,
        },
      })
      collection = req.payload.collections?.[slug1]

      const disableEndpoints = endpointsAreDisabled({
        request,
        endpoints: req.payload.config.endpoints,
      })
      if (disableEndpoints) return disableEndpoints

      if (collection) {
        const disableEndpoints = endpointsAreDisabled({
          request,
          endpoints: collection.config.endpoints,
        })
        if (disableEndpoints) return disableEndpoints

        const customEndpointResponse = await handleCustomEndpoints({
          entitySlug: slug1,
          payloadRequest: req,
          endpoints: collection.config.endpoints,
        })
        if (customEndpointResponse) return customEndpointResponse

        switch (slug.length) {
          case 1:
            // /:collection
            res = await endpoints.collection.PATCH.update({ req, collection })
            break
          case 2:
            // /:collection/:id
            res = await endpoints.collection.PATCH.updateByID({ req, id: slug2, collection })
            break
        }
      }

      if (res instanceof Response) return res

      // root routes
      const customEndpointResponse = await handleCustomEndpoints({
        payloadRequest: req,
        endpoints: req.payload.config.endpoints,
      })
      if (customEndpointResponse) return customEndpointResponse

      return RouteNotFoundResponse(slug)
    } catch (error) {
      return RouteError({
        req,
        collection,
        err: error,
      })
    }
  }<|MERGE_RESOLUTION|>--- conflicted
+++ resolved
@@ -12,6 +12,7 @@
 } from './types'
 
 import { RouteError } from './RouteError'
+import { buildFormState } from './buildFormState'
 import { endpointsAreDisabled } from './checkEndpoints'
 
 import { me } from './auth/me'
@@ -44,17 +45,14 @@
 import { findVersions as findVersionsGlobal } from './globals/findVersions'
 import { restoreVersion as restoreVersionGlobal } from './globals/restoreVersion'
 import { findVersionByID as findVersionByIdGlobal } from './globals/findVersionByID'
-<<<<<<< HEAD
-=======
-import { RouteError } from './RouteError'
-import { buildFormStateGlobal } from './globals/buildFormState'
-import { buildFormStateCollection } from './collections/buildFormState'
->>>>>>> f10f62ce
 
 const endpoints = {
   root: {
     GET: {
       access,
+    },
+    POST: {
+      'form-state': buildFormState,
     },
   },
   collection: {
@@ -75,7 +73,6 @@
       access: docAccess,
       'first-register': registerFirstUser,
       'forgot-password': forgotPassword,
-      'form-state': buildFormStateCollection,
       'reset-password': resetPassword,
       'refresh-token': refresh,
       'doc-access-by-id': docAccess,
@@ -102,7 +99,6 @@
       update: updateGlobal,
       'doc-access': docAccessGlobal,
       'doc-versions-by-id': restoreVersionGlobal,
-      'form-state': buildFormStateGlobal,
     },
   },
 }
