/* eslint-disable no-param-reassign */
import type { Relation } from 'drizzle-orm'
import type { IndexBuilder, PgColumnBuilder, UniqueConstraintBuilder } from 'drizzle-orm/pg-core'
import type { Field } from 'payload/types'

import { relations } from 'drizzle-orm'
import {
  PgNumericBuilder,
  PgVarcharBuilder,
<<<<<<< HEAD
  index,
=======
  boolean,
>>>>>>> db4aa1e8
  integer,
  jsonb,
  numeric,
  pgEnum,
  text,
  unique,
  varchar,
} from 'drizzle-orm/pg-core'
import { InvalidConfiguration } from 'payload/errors'
import { fieldAffectsData, optionIsObject } from 'payload/types'
import toSnakeCase from 'to-snake-case'

import type { GenericColumns, PostgresAdapter } from '../types'

import { hasLocalesTable } from '../utilities/hasLocalesTable'
import { buildTable } from './build'
import { createIndex } from './createIndex'
import { parentIDColumnMap } from './parentIDColumnMap'

type Args = {
  adapter: PostgresAdapter
  buildRelationships: boolean
  columnPrefix?: string
  columns: Record<string, PgColumnBuilder>
  fieldPrefix?: string
  fields: Field[]
  forceLocalized?: boolean
  indexes: Record<string, (cols: GenericColumns) => IndexBuilder>
  localesColumns: Record<string, PgColumnBuilder>
  localesIndexes: Record<string, (cols: GenericColumns) => IndexBuilder>
  newTableName: string
  parentTableName: string
  relationsToBuild: Map<string, string>
  relationships: Set<string>
}

type Result = {
  hasLocalizedField: boolean
  hasLocalizedManyNumberField: boolean
  hasLocalizedRelationshipField: boolean
  hasManyNumberField: 'index' | boolean
}

export const traverseFields = ({
  adapter,
  buildRelationships,
  columnPrefix,
  columns,
  fieldPrefix,
  fields,
  forceLocalized,
  indexes,
  localesColumns,
  localesIndexes,
  newTableName,
  parentTableName,
  relationsToBuild,
  relationships,
}: Args): Result => {
  let hasLocalizedField = false
  let hasLocalizedRelationshipField = false
  let hasManyNumberField: 'index' | boolean = false
  let hasLocalizedManyNumberField = false

  let parentIDColType = 'integer'
  if (columns.id instanceof PgNumericBuilder) parentIDColType = 'numeric'
  if (columns.id instanceof PgVarcharBuilder) parentIDColType = 'varchar'

  fields.forEach((field) => {
    if ('name' in field && field.name === 'id') return
    let columnName: string

    let targetTable = columns
    let targetIndexes = indexes

    if (fieldAffectsData(field)) {
      columnName = `${columnPrefix || ''}${toSnakeCase(field.name)}`

      // If field is localized,
      // add the column to the locale table instead of main table
      if (adapter.payload.config.localization && (field.localized || forceLocalized)) {
        hasLocalizedField = true
        targetTable = localesColumns
        targetIndexes = localesIndexes
      }

      if (
        (field.unique || field.index) &&
        (!['array', 'blocks', 'group', 'relationship', 'upload'].includes(field.type) ||
          !(field.type === 'number' && field.hasMany === true))
      ) {
        targetIndexes[`${field.name}Idx`] = createIndex({
          name: field.name,
          columnName,
          unique: field.unique,
        })
      }
    }

    switch (field.type) {
      case 'text':
      case 'email':
      case 'code':
      case 'textarea': {
        targetTable[`${fieldPrefix || ''}${field.name}`] = varchar(columnName)
        break
      }

      case 'number': {
        if (field.hasMany) {
          if (field.localized) {
            hasLocalizedManyNumberField = true
          }

          if (field.index) {
            hasManyNumberField = 'index'
          } else if (!hasManyNumberField) {
            hasManyNumberField = true
          }

          if (field.unique) {
            throw new InvalidConfiguration(
              'Unique is not supported in Postgres for hasMany number fields.',
            )
          }
        } else {
          targetTable[`${fieldPrefix || ''}${field.name}`] = numeric(columnName)
        }
        break
      }

      case 'richText':
      case 'json': {
        targetTable[`${fieldPrefix || ''}${field.name}`] = jsonb(columnName)
        break
      }

      case 'date': {
        break
      }

      case 'point': {
        break
      }

      case 'radio':
      case 'select': {
        const enumName = `enum_${newTableName}_${columnPrefix || ''}${toSnakeCase(field.name)}`
        const fieldName = `${fieldPrefix || ''}${field.name}`

        adapter.enums[enumName] = pgEnum(
          enumName,
          field.options.map((option) => {
            if (optionIsObject(option)) {
              return option.value
            }

            return option
          }) as [string, ...string[]],
        )

<<<<<<< HEAD
        if (field.hasMany) {
          const baseColumns: Record<string, PgColumnBuilder> = {
            order: integer('order').notNull(),
            parent: parentIDColumnMap[parentIDColType]('parent_id')
              .references(() => adapter.tables[parentTableName].id, { onDelete: 'cascade' })
              .notNull(),
            value: adapter.enums[enumName]('value'),
          }

          const baseExtraConfig: Record<
            string,
            (cols: GenericColumns) => IndexBuilder | UniqueConstraintBuilder
          > = {}

          if (field.localized) {
            baseColumns.locale = adapter.enums.enum__locales('locale').notNull()
            baseExtraConfig.parentOrderLocale = (cols) =>
              unique().on(cols.parent, cols.order, cols.locale)
          } else {
            baseExtraConfig.parent = (cols) => index('parent_idx').on(cols.parent)
            baseExtraConfig.order = (cols) => index('order_idx').on(cols.order)
          }

          if (field.index) {
            baseExtraConfig.value = (cols) => index('value_idx').on(cols.value)
          }

          const selectTableName = `${newTableName}_${toSnakeCase(fieldName)}`

          buildTable({
            adapter,
            baseColumns,
            baseExtraConfig,
            fields: [],
            tableName: selectTableName,
          })

          relationsToBuild.set(fieldName, selectTableName)

          const selectTableRelations = relations(adapter.tables[selectTableName], ({ one }) => {
            const result: Record<string, Relation<string>> = {
              parent: one(adapter.tables[parentTableName], {
                fields: [adapter.tables[selectTableName].parent],
                references: [adapter.tables[parentTableName].id],
              }),
            }

            return result
          })

          adapter.relations[`relation_${selectTableName}`] = selectTableRelations
=======
        if (field.type === 'select' && field.hasMany) {
          // build table here
>>>>>>> db4aa1e8
        } else {
          targetTable[fieldName] = adapter.enums[enumName](fieldName)
        }
        break
      }

      case 'checkbox': {
        targetTable[`${fieldPrefix || ''}${field.name}`] = boolean(columnName);
        if (field.required) {
          targetTable[`${fieldPrefix || ''}${field.name}`].notNull();
        }
        break
      }

      case 'array': {
        const baseColumns: Record<string, PgColumnBuilder> = {
          _order: integer('_order').notNull(),
          _parentID: parentIDColumnMap[parentIDColType]('_parent_id')
            .references(() => adapter.tables[parentTableName].id, { onDelete: 'cascade' })
            .notNull(),
        }

        const baseExtraConfig: Record<
          string,
          (cols: GenericColumns) => IndexBuilder | UniqueConstraintBuilder
        > = {}

        if (field.localized && adapter.payload.config.localization) {
          baseColumns._locale = adapter.enums._locales('_locale').notNull()
          baseExtraConfig._parentOrderLocale = (cols) =>
            unique().on(cols._parentID, cols._order, cols._locale)
        } else {
          baseExtraConfig._parentOrder = (cols) => unique().on(cols._parentID, cols._order)
        }

        const arrayTableName = `${newTableName}_${toSnakeCase(field.name)}`

        const { relationsToBuild: subRelationsToBuild } = buildTable({
          adapter,
          baseColumns,
          baseExtraConfig,
          fields: field.fields,
          tableName: arrayTableName,
        })

        relationsToBuild.set(`${fieldPrefix || ''}${field.name}`, arrayTableName)

        const arrayTableRelations = relations(adapter.tables[arrayTableName], ({ many, one }) => {
          const result: Record<string, Relation<string>> = {
            _parentID: one(adapter.tables[parentTableName], {
              fields: [adapter.tables[arrayTableName]._parentID],
              references: [adapter.tables[parentTableName].id],
            }),
          }

          if (hasLocalesTable(field.fields)) {
            result._locales = many(adapter.tables[`${arrayTableName}_locales`])
          }

          subRelationsToBuild.forEach((val, key) => {
            result[key] = many(adapter.tables[val])
          })

          return result
        })

        adapter.relations[`relations_${arrayTableName}`] = arrayTableRelations

        break
      }

      case 'blocks': {
        field.blocks.forEach((block) => {
          const blockTableName = `${newTableName}_${toSnakeCase(block.slug)}`
          if (!adapter.tables[blockTableName]) {
            const baseColumns: Record<string, PgColumnBuilder> = {
              _order: integer('_order').notNull(),
              _parentID: parentIDColumnMap[parentIDColType]('_parent_id')
                .references(() => adapter.tables[parentTableName].id, { onDelete: 'cascade' })
                .notNull(),
              _path: text('_path').notNull(),
            }

            const baseExtraConfig: Record<
              string,
              (cols: GenericColumns) => IndexBuilder | UniqueConstraintBuilder
            > = {}

            if (field.localized && adapter.payload.config.localization) {
              baseColumns._locale = adapter.enums._locales('_locale').notNull()
              baseExtraConfig._parentPathOrderLocale = (cols) =>
                unique().on(cols._parentID, cols._path, cols._order, cols._locale)
            } else {
              baseExtraConfig._parentPathOrder = (cols) =>
                unique().on(cols._parentID, cols._path, cols._order)
            }

            const { relationsToBuild: subRelationsToBuild } = buildTable({
              adapter,
              baseColumns,
              baseExtraConfig,
              fields: block.fields,
              tableName: blockTableName,
            })

            const blockTableRelations = relations(
              adapter.tables[blockTableName],
              ({ many, one }) => {
                const result: Record<string, Relation<string>> = {
                  _parentID: one(adapter.tables[parentTableName], {
                    fields: [adapter.tables[blockTableName]._parentID],
                    references: [adapter.tables[parentTableName].id],
                  }),
                }

                if (hasLocalesTable(block.fields)) {
                  result._locales = many(adapter.tables[`${blockTableName}_locales`])
                }

                subRelationsToBuild.forEach((val, key) => {
                  result[key] = many(adapter.tables[val])
                })

                return result
              },
            )

            adapter.relations[`relations_${blockTableName}`] = blockTableRelations
          }

          relationsToBuild.set(`_blocks_${block.slug}`, blockTableName)
        })

        break
      }

      case 'group': {
        const {
          hasLocalizedField: groupHasLocalizedField,
          hasLocalizedManyNumberField: groupHasLocalizedManyNumberField,
          hasLocalizedRelationshipField: groupHasLocalizedRelationshipField,
          hasManyNumberField: groupHasManyNumberField,
        } = traverseFields({
          adapter,
          buildRelationships,
          columnPrefix: `${columnName}_`,
          columns,
          fieldPrefix: `${fieldPrefix || ''}${field.name}_`,
          fields: field.fields,
          forceLocalized: field.localized,
          indexes,
          localesColumns,
          localesIndexes,
          newTableName: `${parentTableName}_${toSnakeCase(field.name)}`,
          parentTableName,
          relationsToBuild,
          relationships,
        })

        if (groupHasLocalizedField) hasLocalizedField = true
        if (groupHasLocalizedRelationshipField) hasLocalizedRelationshipField = true
        if (groupHasManyNumberField) hasManyNumberField = true
        if (groupHasLocalizedManyNumberField) hasLocalizedManyNumberField = true
        break
      }

      case 'tabs': {
        field.tabs.forEach((tab) => {
          if ('name' in tab) {
            const {
              hasLocalizedField: tabHasLocalizedField,
              hasLocalizedManyNumberField: tabHasLocalizedManyNumberField,
              hasLocalizedRelationshipField: tabHasLocalizedRelationshipField,
              hasManyNumberField: tabHasManyNumberField,
            } = traverseFields({
              adapter,
              buildRelationships,
              columnPrefix: `${columnPrefix || ''}${toSnakeCase(tab.name)}_`,
              columns,
              fieldPrefix: `${fieldPrefix || ''}${tab.name}_`,
              fields: tab.fields,
              indexes,
              localesColumns,
              localesIndexes,
              newTableName: `${parentTableName}_${toSnakeCase(tab.name)}`,
              parentTableName,
              relationsToBuild,
              relationships,
            })

            if (tabHasLocalizedField) hasLocalizedField = true
            if (tabHasLocalizedRelationshipField) hasLocalizedRelationshipField = true
            if (tabHasManyNumberField) hasManyNumberField = true
            if (tabHasLocalizedManyNumberField) hasLocalizedManyNumberField = true
          } else {
            ;({ hasLocalizedField, hasLocalizedRelationshipField } = traverseFields({
              adapter,
              buildRelationships,
              columnPrefix,
              columns,
              fieldPrefix,
              fields: tab.fields,
              indexes,
              localesColumns,
              localesIndexes,
              newTableName: parentTableName,
              parentTableName,
              relationsToBuild,
              relationships,
            }))
          }
        })
        break
      }

      case 'row':
      case 'collapsible': {
        ;({
          hasLocalizedField,
          hasLocalizedManyNumberField,
          hasLocalizedRelationshipField,
          hasManyNumberField,
        } = traverseFields({
          adapter,
          buildRelationships,
          columnPrefix,
          columns,
          fieldPrefix,
          fields: field.fields,
          indexes,
          localesColumns,
          localesIndexes,
          newTableName: parentTableName,
          parentTableName,
          relationsToBuild,
          relationships,
        }))
        break
      }

      case 'relationship':
      case 'upload':
        if (Array.isArray(field.relationTo)) {
          field.relationTo.forEach((relation) => relationships.add(relation))
        } else {
          relationships.add(field.relationTo)
        }

        if (field.localized && adapter.payload.config.localization) {
          hasLocalizedRelationshipField = true
        }
        break

      default:
        break
    }
  })

  return {
    hasLocalizedField,
    hasLocalizedManyNumberField,
    hasLocalizedRelationshipField,
    hasManyNumberField,
  }
}<|MERGE_RESOLUTION|>--- conflicted
+++ resolved
@@ -7,11 +7,8 @@
 import {
   PgNumericBuilder,
   PgVarcharBuilder,
-<<<<<<< HEAD
+  boolean,
   index,
-=======
-  boolean,
->>>>>>> db4aa1e8
   integer,
   jsonb,
   numeric,
@@ -173,8 +170,7 @@
           }) as [string, ...string[]],
         )
 
-<<<<<<< HEAD
-        if (field.hasMany) {
+        if (field.type === 'select' && field.hasMany) {
           const baseColumns: Record<string, PgColumnBuilder> = {
             order: integer('order').notNull(),
             parent: parentIDColumnMap[parentIDColType]('parent_id')
@@ -225,10 +221,6 @@
           })
 
           adapter.relations[`relation_${selectTableName}`] = selectTableRelations
-=======
-        if (field.type === 'select' && field.hasMany) {
-          // build table here
->>>>>>> db4aa1e8
         } else {
           targetTable[fieldName] = adapter.enums[enumName](fieldName)
         }
@@ -236,9 +228,9 @@
       }
 
       case 'checkbox': {
-        targetTable[`${fieldPrefix || ''}${field.name}`] = boolean(columnName);
+        targetTable[`${fieldPrefix || ''}${field.name}`] = boolean(columnName)
         if (field.required) {
-          targetTable[`${fieldPrefix || ''}${field.name}`].notNull();
+          targetTable[`${fieldPrefix || ''}${field.name}`].notNull()
         }
         break
       }
