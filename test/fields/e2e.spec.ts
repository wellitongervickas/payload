--- conflicted
+++ resolved
@@ -899,8 +899,6 @@
     test('should modify fields in relationship drawer', async () => {
       await page.goto(url.create);
 
-<<<<<<< HEAD
-=======
       // First fill out the relationship field, as it's required
       await page.locator('#relationship-add-new .relationship-add-new__add-button').click();
       await page.locator('#field-relationship .relationship-add-new__relation-button--text-fields').click();
@@ -914,7 +912,6 @@
       await expect(page.locator('.Toastify')).toContainText('successfully');
 
 
->>>>>>> 221356f6
       // Create a new doc for the `relationshipHasMany` field
       await page.locator('#field-relationshipHasMany button.relationship-add-new__add-button').click();
       const textField2 = page.locator('[id^=doc-drawer_text-fields_1_] #field-text');
@@ -933,14 +930,6 @@
       await page.keyboard.down('1');
       await page.keyboard.down('2');
       await page.keyboard.down('3');
-<<<<<<< HEAD
-      await page.locator('[id^=doc-drawer_text-fields_1_] #action-save').click();
-      await expect(page.locator('.Toastify')).toContainText('successfully');
-      // TODO: uncomment this when the drawer is fixed
-      // await page.locator('[id^=close-drawer__doc-drawer_text-fields_1_]').click();
-      // await expect(page.locator('#field-relationshipHasMany .relationship--multi-value-label__text')).toContainText(`${value}123`);
-      await expect(page.locator('#field-relationshipHasMany .relationship--multi-value-label__text')).toContainText(value);
-=======
       // save drawer
       await page.locator('[id^=doc-drawer_text-fields_1_] #action-save').click();
       await expect(page.locator('.Toastify')).toContainText('successfully');
@@ -952,7 +941,6 @@
       await page.reload();
       // check if the value is saved
       await expect(page.locator('#field-relationshipHasMany .relationship--multi-value-label__text')).toContainText(`${value}123`);
->>>>>>> 221356f6
     });
   });
 
