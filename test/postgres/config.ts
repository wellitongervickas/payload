<<<<<<< HEAD
import { buildConfigWithDefaults } from '../buildConfigWithDefaults';
import { LocalizedArrays } from './collections/LocalizedArrays';
import { LocalizedBlocks } from './collections/LocalizedBlocks';
import { LocalizedGroups } from './collections/LocalizedGroups';
import { Pages } from './collections/Pages';
import { People } from './collections/People';
import { Posts } from './collections/Posts';
import { MainMenu } from './globals/MainMenu';
=======
import type { CollectionConfig } from '../../packages/payload/src/collections/config/types'

import { buildConfigWithDefaults } from '../buildConfigWithDefaults'

export const Posts: CollectionConfig = {
  slug: 'posts',
  fields: [
    {
      name: 'title',
      type: 'text',
      localized: true,
    },
    {
      name: 'number',
      type: 'number',
      localized: true,
    },
    {
      name: 'myArray',
      type: 'array',
      fields: [
        {
          name: 'subField',
          type: 'text',
          localized: true,
        },
        {
          name: 'mySubArray',
          type: 'array',
          fields: [
            {
              name: 'subSubField',
              type: 'text',
            },
          ],
        },
      ],
    },
    {
      name: 'myBlocks',
      type: 'blocks',
      blocks: [
        {
          slug: 'block1',
          fields: [
            {
              name: 'nonLocalizedText',
              type: 'text',
            },
            {
              name: 'localizedText',
              type: 'text',
              localized: true,
            },
          ],
        },
        {
          slug: 'block2',
          fields: [
            {
              name: 'number',
              type: 'number',
            },
            {
              name: 'blockArray',
              type: 'array',
              fields: [
                {
                  name: 'subBlockArray',
                  type: 'text',
                },
              ],
            },
          ],
        },
      ],
    },
    // Has One
    {
      name: 'relationHasOne',
      type: 'relationship',
      relationTo: 'pages',
    },
    // Has Many
    {
      name: 'relationHasMany',
      type: 'relationship',
      hasMany: true,
      relationTo: 'pages',
    },
    // Has One - Polymorphic
    {
      name: 'relationHasOnePoly',
      type: 'relationship',
      relationTo: ['people', 'pages'],
    },
    // Has Many - Polymorphic
    {
      name: 'relationHasManyPoly',
      type: 'relationship',
      hasMany: true,
      relationTo: ['people', 'pages'],
    },
    {
      name: 'selfReferencingRelationship',
      type: 'relationship',
      relationTo: 'posts',
    },
    {
      name: 'myGroup',
      type: 'group',
      fields: [
        {
          name: 'subField',
          type: 'text',
        },
        {
          name: 'subFieldLocalized',
          type: 'text',
          localized: true,
        },
        {
          name: 'subGroup',
          type: 'group',
          fields: [
            {
              name: 'subSubField',
              type: 'text',
            },
            {
              name: 'subSubFieldLocalized',
              type: 'text',
              localized: true,
            },
          ],
        },
        {
          name: 'groupArray',
          type: 'array',
          fields: [
            {
              name: 'groupArrayText',
              type: 'text',
            },
          ],
        },
      ],
    },
  ],
}
>>>>>>> 48398db2

const config = buildConfigWithDefaults({
  collections: [
    LocalizedArrays,
    LocalizedBlocks,
    LocalizedGroups,
    Pages,
    People,
    Posts,
  ],
  globals: [
    MainMenu,
  ],
  localization: {
    locales: ['en', 'es'],
    defaultLocale: 'en',
  },
<<<<<<< HEAD
});
=======
  onInit: async (payload) => {
    // await payload.create({
    //   collection: 'users',
    //   data: {
    //     email: devUser.email,
    //     password: devUser.password,
    //   },
    // });

    const page1 = await payload.create({
      collection: 'pages',
      data: {
        slug: 'first',
      },
    })

    const page2 = await payload.create({
      collection: 'pages',
      data: {
        slug: 'second',
      },
    })

    const findResult = await payload.find({
      collection: 'pages',
      where: { slug: { equals: 'second' } },
    })

    const findOneResult = await payload.findByID({
      collection: 'pages',
      id: page1.id,
    })

    const person1 = await payload.create({
      collection: 'people',
      data: {
        fullName: 'Dan Ribbens',
      },
    })

    const person2 = await payload.create({
      collection: 'people',
      data: {
        fullName: 'Elliot DeNolf',
      },
    })

    const post = await payload.create({
      collection: 'posts',
      data: {
        title: 'hello',
        number: 1337,
        myGroup: {
          subField: 'hello',
          subFieldLocalized: 'hello in english',
          subGroup: {
            subSubField: 'sub hello',
            subSubFieldLocalized: 'sub hello in english',
          },
          groupArray: [
            {
              groupArrayText: 'hello 1',
            },
            {
              groupArrayText: 'hello 2',
            },
          ],
        },
        relationHasOne: page1.id,
        relationHasOnePoly: {
          relationTo: 'people',
          value: person1.id,
        },
        relationHasMany: [page1.id, page2.id],
        relationHasManyPoly: [
          {
            relationTo: 'people',
            value: person1.id,
          },
          {
            relationTo: 'pages',
            value: page2.id,
          },
        ],
        myArray: [
          {
            subField: 'hello 1',
            mySubArray: [
              {
                subSubField: 'row 1 subrow 1',
              },
              {
                subSubField: 'row 1 subrow 2',
              },
            ],
          },
          {
            subField: 'hello 2',
            mySubArray: [
              {
                subSubField: 'row 2 subrow 1',
              },
              {
                subSubField: 'row 2 subrow 2',
              },
            ],
          },
        ],
        myBlocks: [
          {
            blockType: 'block1',
            nonLocalizedText: 'hello',
            localizedText: 'hello in english',
          },
          {
            blockType: 'block2',
            number: 123,
            blockArray: [
              {
                subBlockArray: 'row 1',
              },
              {
                subBlockArray: 'row 2',
              },
            ],
          },
        ],
      },
    })

    await payload.update({
      collection: 'posts',
      id: post.id,
      data: {
        title: 'hello 2',
        number: 1338,
        myGroup: {
          subFieldLocalized: 'hello in english updated',
          subGroup: {
            subSubField: 'sub hello updated',
            subSubFieldLocalized: 'sub hello in english updated',
          },
          groupArray: [
            {
              groupArrayText: 'hello 1 updated',
            },
            {
              groupArrayText: 'hello 2 updated',
            },
          ],
        },
        relationHasOne: page2.id,
        relationHasOnePoly: {
          relationTo: 'people',
          value: person2.id,
        },
        relationHasMany: [page2.id, page1.id],
        relationHasManyPoly: [
          {
            relationTo: 'pages',
            value: page2.id,
          },
          {
            relationTo: 'people',
            value: person1.id,
          },
        ],
        myArray: [
          {
            subField: 'hello 1 updated',
            mySubArray: [
              {
                subSubField: 'row 1 subrow 1 updated',
              },
              {
                subSubField: 'row 1 subrow 2 updated',
              },
            ],
          },
          {
            subField: 'hello 2 updated',
            mySubArray: [
              {
                subSubField: 'row 2 subrow 1 updated',
              },
              {
                subSubField: 'row 2 subrow 2 updated',
              },
            ],
          },
        ],
        myBlocks: [
          {
            blockType: 'block1',
            nonLocalizedText: 'hello updated',
            localizedText: 'hello in english updated',
          },
          {
            blockType: 'block2',
            number: 1234,
            blockArray: [
              {
                subBlockArray: 'row 1 updated',
              },
              {
                subBlockArray: 'row 2 updated',
              },
            ],
          },
        ],
      },
    })
  },
})
>>>>>>> 48398db2

export default config<|MERGE_RESOLUTION|>--- conflicted
+++ resolved
@@ -1,4 +1,3 @@
-<<<<<<< HEAD
 import { buildConfigWithDefaults } from '../buildConfigWithDefaults';
 import { LocalizedArrays } from './collections/LocalizedArrays';
 import { LocalizedBlocks } from './collections/LocalizedBlocks';
@@ -7,158 +6,6 @@
 import { People } from './collections/People';
 import { Posts } from './collections/Posts';
 import { MainMenu } from './globals/MainMenu';
-=======
-import type { CollectionConfig } from '../../packages/payload/src/collections/config/types'
-
-import { buildConfigWithDefaults } from '../buildConfigWithDefaults'
-
-export const Posts: CollectionConfig = {
-  slug: 'posts',
-  fields: [
-    {
-      name: 'title',
-      type: 'text',
-      localized: true,
-    },
-    {
-      name: 'number',
-      type: 'number',
-      localized: true,
-    },
-    {
-      name: 'myArray',
-      type: 'array',
-      fields: [
-        {
-          name: 'subField',
-          type: 'text',
-          localized: true,
-        },
-        {
-          name: 'mySubArray',
-          type: 'array',
-          fields: [
-            {
-              name: 'subSubField',
-              type: 'text',
-            },
-          ],
-        },
-      ],
-    },
-    {
-      name: 'myBlocks',
-      type: 'blocks',
-      blocks: [
-        {
-          slug: 'block1',
-          fields: [
-            {
-              name: 'nonLocalizedText',
-              type: 'text',
-            },
-            {
-              name: 'localizedText',
-              type: 'text',
-              localized: true,
-            },
-          ],
-        },
-        {
-          slug: 'block2',
-          fields: [
-            {
-              name: 'number',
-              type: 'number',
-            },
-            {
-              name: 'blockArray',
-              type: 'array',
-              fields: [
-                {
-                  name: 'subBlockArray',
-                  type: 'text',
-                },
-              ],
-            },
-          ],
-        },
-      ],
-    },
-    // Has One
-    {
-      name: 'relationHasOne',
-      type: 'relationship',
-      relationTo: 'pages',
-    },
-    // Has Many
-    {
-      name: 'relationHasMany',
-      type: 'relationship',
-      hasMany: true,
-      relationTo: 'pages',
-    },
-    // Has One - Polymorphic
-    {
-      name: 'relationHasOnePoly',
-      type: 'relationship',
-      relationTo: ['people', 'pages'],
-    },
-    // Has Many - Polymorphic
-    {
-      name: 'relationHasManyPoly',
-      type: 'relationship',
-      hasMany: true,
-      relationTo: ['people', 'pages'],
-    },
-    {
-      name: 'selfReferencingRelationship',
-      type: 'relationship',
-      relationTo: 'posts',
-    },
-    {
-      name: 'myGroup',
-      type: 'group',
-      fields: [
-        {
-          name: 'subField',
-          type: 'text',
-        },
-        {
-          name: 'subFieldLocalized',
-          type: 'text',
-          localized: true,
-        },
-        {
-          name: 'subGroup',
-          type: 'group',
-          fields: [
-            {
-              name: 'subSubField',
-              type: 'text',
-            },
-            {
-              name: 'subSubFieldLocalized',
-              type: 'text',
-              localized: true,
-            },
-          ],
-        },
-        {
-          name: 'groupArray',
-          type: 'array',
-          fields: [
-            {
-              name: 'groupArrayText',
-              type: 'text',
-            },
-          ],
-        },
-      ],
-    },
-  ],
-}
->>>>>>> 48398db2
 
 const config = buildConfigWithDefaults({
   collections: [
@@ -176,9 +23,6 @@
     locales: ['en', 'es'],
     defaultLocale: 'en',
   },
-<<<<<<< HEAD
-});
-=======
   onInit: async (payload) => {
     // await payload.create({
     //   collection: 'users',
@@ -393,6 +237,5 @@
     })
   },
 })
->>>>>>> 48398db2
 
 export default config